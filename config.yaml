options:
  source:
    type: string
    default:
    description: Package install location for Percona XtraDB Cluster (defaults to distro for >= 14.04)
  dataset-size:
    default: '80%'
    type: string
    description: How much data do you want to keep in memory in the DB. This will be used to tune settings in the database server appropriately. Suffix this value with 'K','M','G', or 'T' to get the relevant kilo/mega/etc. bytes. If suffixed with %, one will get that percentage of RAM devoted to dataset.
  max-connections:
    default: -1
    type: int
    description: Maximum connections to allow. -1 means use the server's compiled in default.
  root-password:
    type: string
    default:
    description: Root password for MySQL access; must be configured pre-deployment for Active-Active clusters.
  sst-password:
    type: string
    default:
    description: Re-sync account password for new cluster nodes; must be configured pre-deployment for Active-Active clusters.
  vip:
    type: string
    default:
    description: Virtual IP to use to front Percona XtraDB Cluster in active/active HA configuration
  vip_iface:
    type: string
    default: eth0
    description: Network interface on which to place the Virtual IP
  vip_cidr:
    type: int
    default: 24
    description: Netmask that will be used for the Virtual IP
  ha-bindiface:
    type: string
    default: eth0
    description: Default network interface on which HA cluster will bind to communication with the other members of the HA Cluster.
  ha-mcastport:
    type: int
    default: 5490
    description: Default multicast port number that will be used to communicate between HA Cluster nodes.
  # Network configuration options
  # by default all access is over 'private-address'
  access-network:
    type: string
    default:
    description: |
      The IP address and netmask of the 'access' network (e.g., 192.168.0.0/24)
      .
      This network will be used for access to database services.
  prefer-ipv6:
    type: boolean
    default: False
    description: |
      If True enables IPv6 support. The charm will expect network interfaces
      to be configured with an IPv6 address. If set to False (default) IPv4
      is expected.
      .
      NOTE: these charms do not currently support IPv6 privacy extension. In
      order for this charm to function correctly, the privacy extension must be
      disabled and a non-temporary address must be configured/available on
      your network interface.
  innodb-file-per-table:
<<<<<<< HEAD
    type: boolean
    default: True
    description: |
      Turns on innodb_file_per_table option, which will make MySQL put each
      InnoDB table into separate .idb file. Existing InnoDB tables will remain
      in ibdata1 file - full dump/import is needed to get rid of large
      ibdata1 file
  table-open-cache:
    type: int
    default: 2048
    description:
      Sets table_open_cache (formerly known as table_cache) to mysql.
  lp1366997-workaround:
    type: boolean
    default: False
    description: Adds two config options (wsrep_drupal_282555_workaround and wsrep_retry_autocommit) as a workaround for Percona Primary Key bug (see lplp1366997).
=======
     type: boolean
     default: True
     description: | 
       Turns on innodb_file_per_table option, which will make MySQL put each
       InnoDB table into separate .idb file. Existing InnoDB tables will remain
       in ibdata1 file - full dump/import is needed to get rid of large
       ibdata1 file
  nagios_context:
    default: "juju"
    type: string
    description: |
      Used by the nrpe-external-master subordinate charm.
      A string that will be prepended to instance name to set the host name
      in nagios. So for instance the hostname would be something like:
          juju-myservice-0
      If you're running multiple environments with the same services in them
      this allows you to differentiate between them.
  nagios_servicegroups:
    default: ""
    type: string
    description: |
      A comma-separated list of nagios servicegroups.
      If left empty, the nagios_context will be used as the servicegroup
>>>>>>> af8bb5bc
<|MERGE_RESOLUTION|>--- conflicted
+++ resolved
@@ -61,7 +61,6 @@
       disabled and a non-temporary address must be configured/available on
       your network interface.
   innodb-file-per-table:
-<<<<<<< HEAD
     type: boolean
     default: True
     description: |
@@ -78,14 +77,6 @@
     type: boolean
     default: False
     description: Adds two config options (wsrep_drupal_282555_workaround and wsrep_retry_autocommit) as a workaround for Percona Primary Key bug (see lplp1366997).
-=======
-     type: boolean
-     default: True
-     description: | 
-       Turns on innodb_file_per_table option, which will make MySQL put each
-       InnoDB table into separate .idb file. Existing InnoDB tables will remain
-       in ibdata1 file - full dump/import is needed to get rid of large
-       ibdata1 file
   nagios_context:
     default: "juju"
     type: string
@@ -100,6 +91,5 @@
     default: ""
     type: string
     description: |
-      A comma-separated list of nagios servicegroups.
-      If left empty, the nagios_context will be used as the servicegroup
->>>>>>> af8bb5bc
+        A comma-separated list of nagios servicegroups.
+        If left empty, the nagios_context will be used as the servicegroup