# Copyright 2014-2015 Canonical Limited.
#
# This file is part of charm-helpers.
#
# charm-helpers is free software: you can redistribute it and/or modify
# it under the terms of the GNU Lesser General Public License version 3 as
# published by the Free Software Foundation.
#
# charm-helpers is distributed in the hope that it will be useful,
# but WITHOUT ANY WARRANTY; without even the implied warranty of
# MERCHANTABILITY or FITNESS FOR A PARTICULAR PURPOSE.  See the
# GNU Lesser General Public License for more details.
#
# You should have received a copy of the GNU Lesser General Public License
# along with charm-helpers.  If not, see <http://www.gnu.org/licenses/>.

"Interactions with the Juju environment"
# Copyright 2013 Canonical Ltd.
#
# Authors:
#  Charm Helpers Developers <juju@lists.ubuntu.com>

from __future__ import print_function
from functools import wraps
import os
import json
import yaml
import subprocess
import sys
import errno
from subprocess import CalledProcessError

import six
if not six.PY3:
    from UserDict import UserDict
else:
    from collections import UserDict

CRITICAL = "CRITICAL"
ERROR = "ERROR"
WARNING = "WARNING"
INFO = "INFO"
DEBUG = "DEBUG"
MARKER = object()

cache = {}


def cached(func):
    """Cache return values for multiple executions of func + args

    For example::

        @cached
        def unit_get(attribute):
            pass

        unit_get('test')

    will cache the result of unit_get + 'test' for future calls.
    """
    @wraps(func)
    def wrapper(*args, **kwargs):
        global cache
        key = str((func, args, kwargs))
        try:
            return cache[key]
        except KeyError:
            pass  # Drop out of the exception handler scope.
        res = func(*args, **kwargs)
        cache[key] = res
        return res
    return wrapper


def flush(key):
    """Flushes any entries from function cache where the
    key is found in the function+args """
    flush_list = []
    for item in cache:
        if key in item:
            flush_list.append(item)
    for item in flush_list:
        del cache[item]


def log(message, level=None):
    """Write a message to the juju log"""
    command = ['juju-log']
    if level:
        command += ['-l', level]
    if not isinstance(message, six.string_types):
        message = repr(message)
    command += [message]
    # Missing juju-log should not cause failures in unit tests
    # Send log output to stderr
    try:
        subprocess.call(command)
    except OSError as e:
        if e.errno == errno.ENOENT:
            if level:
                message = "{}: {}".format(level, message)
            message = "juju-log: {}".format(message)
            print(message, file=sys.stderr)
        else:
            raise


class Serializable(UserDict):
    """Wrapper, an object that can be serialized to yaml or json"""

    def __init__(self, obj):
        # wrap the object
        UserDict.__init__(self)
        self.data = obj

    def __getattr__(self, attr):
        # See if this object has attribute.
        if attr in ("json", "yaml", "data"):
            return self.__dict__[attr]
        # Check for attribute in wrapped object.
        got = getattr(self.data, attr, MARKER)
        if got is not MARKER:
            return got
        # Proxy to the wrapped object via dict interface.
        try:
            return self.data[attr]
        except KeyError:
            raise AttributeError(attr)

    def __getstate__(self):
        # Pickle as a standard dictionary.
        return self.data

    def __setstate__(self, state):
        # Unpickle into our wrapper.
        self.data = state

    def json(self):
        """Serialize the object to json"""
        return json.dumps(self.data)

    def yaml(self):
        """Serialize the object to yaml"""
        return yaml.dump(self.data)


def execution_environment():
    """A convenient bundling of the current execution context"""
    context = {}
    context['conf'] = config()
    if relation_id():
        context['reltype'] = relation_type()
        context['relid'] = relation_id()
        context['rel'] = relation_get()
    context['unit'] = local_unit()
    context['rels'] = relations()
    context['env'] = os.environ
    return context


def in_relation_hook():
    """Determine whether we're running in a relation hook"""
    return 'JUJU_RELATION' in os.environ


def relation_type():
    """The scope for the current relation hook"""
    return os.environ.get('JUJU_RELATION', None)


def relation_id():
    """The relation ID for the current relation hook"""
    return os.environ.get('JUJU_RELATION_ID', None)


def local_unit():
    """Local unit ID"""
    return os.environ['JUJU_UNIT_NAME']


def remote_unit():
    """The remote unit for the current relation hook"""
    return os.environ.get('JUJU_REMOTE_UNIT', None)


def service_name():
    """The name service group this unit belongs to"""
    return local_unit().split('/')[0]


def hook_name():
    """The name of the currently executing hook"""
    return os.path.basename(sys.argv[0])


class Config(dict):
    """A dictionary representation of the charm's config.yaml, with some
    extra features:

    - See which values in the dictionary have changed since the previous hook.
    - For values that have changed, see what the previous value was.
    - Store arbitrary data for use in a later hook.

    NOTE: Do not instantiate this object directly - instead call
    ``hookenv.config()``, which will return an instance of :class:`Config`.

    Example usage::

        >>> # inside a hook
        >>> from charmhelpers.core import hookenv
        >>> config = hookenv.config()
        >>> config['foo']
        'bar'
        >>> # store a new key/value for later use
        >>> config['mykey'] = 'myval'


        >>> # user runs `juju set mycharm foo=baz`
        >>> # now we're inside subsequent config-changed hook
        >>> config = hookenv.config()
        >>> config['foo']
        'baz'
        >>> # test to see if this val has changed since last hook
        >>> config.changed('foo')
        True
        >>> # what was the previous value?
        >>> config.previous('foo')
        'bar'
        >>> # keys/values that we add are preserved across hooks
        >>> config['mykey']
        'myval'

    """
    CONFIG_FILE_NAME = '.juju-persistent-config'

    def __init__(self, *args, **kw):
        super(Config, self).__init__(*args, **kw)
        self.implicit_save = True
        self._prev_dict = None
        self.path = os.path.join(charm_dir(), Config.CONFIG_FILE_NAME)
        if os.path.exists(self.path):
            self.load_previous()

    def __getitem__(self, key):
        """For regular dict lookups, check the current juju config first,
        then the previous (saved) copy. This ensures that user-saved values
        will be returned by a dict lookup.

        """
        try:
            return dict.__getitem__(self, key)
        except KeyError:
            return (self._prev_dict or {})[key]

    def get(self, key, default=None):
        try:
            return self[key]
        except KeyError:
            return default

    def keys(self):
        prev_keys = []
        if self._prev_dict is not None:
            prev_keys = self._prev_dict.keys()
        return list(set(prev_keys + list(dict.keys(self))))

    def load_previous(self, path=None):
        """Load previous copy of config from disk.

        In normal usage you don't need to call this method directly - it
        is called automatically at object initialization.

        :param path:

            File path from which to load the previous config. If `None`,
            config is loaded from the default location. If `path` is
            specified, subsequent `save()` calls will write to the same
            path.

        """
        self.path = path or self.path
        with open(self.path) as f:
            self._prev_dict = json.load(f)

    def changed(self, key):
        """Return True if the current value for this key is different from
        the previous value.

        """
        if self._prev_dict is None:
            return True
        return self.previous(key) != self.get(key)

    def previous(self, key):
        """Return previous value for this key, or None if there
        is no previous value.

        """
        if self._prev_dict:
            return self._prev_dict.get(key)
        return None

    def save(self):
        """Save this config to disk.

        If the charm is using the :mod:`Services Framework <services.base>`
        or :meth:'@hook <Hooks.hook>' decorator, this
        is called automatically at the end of successful hook execution.
        Otherwise, it should be called directly by user code.

        To disable automatic saves, set ``implicit_save=False`` on this
        instance.

        """
        if self._prev_dict:
            for k, v in six.iteritems(self._prev_dict):
                if k not in self:
                    self[k] = v
        with open(self.path, 'w') as f:
            json.dump(self, f)


@cached
def config(scope=None):
    """Juju charm configuration"""
    config_cmd_line = ['config-get']
    if scope is not None:
        config_cmd_line.append(scope)
    config_cmd_line.append('--format=json')
    try:
        config_data = json.loads(
            subprocess.check_output(config_cmd_line).decode('UTF-8'))
        if scope is not None:
            return config_data
        return Config(config_data)
    except ValueError:
        return None


@cached
def relation_get(attribute=None, unit=None, rid=None):
    """Get relation information"""
    _args = ['relation-get', '--format=json']
    if rid:
        _args.append('-r')
        _args.append(rid)
    _args.append(attribute or '-')
    if unit:
        _args.append(unit)
    try:
        return json.loads(subprocess.check_output(_args).decode('UTF-8'))
    except ValueError:
        return None
    except CalledProcessError as e:
        if e.returncode == 2:
            return None
        raise


def relation_set(relation_id=None, relation_settings=None, **kwargs):
    """Set relation information for the current unit"""
    relation_settings = relation_settings if relation_settings else {}
    relation_cmd_line = ['relation-set']
    if relation_id is not None:
        relation_cmd_line.extend(('-r', relation_id))
    for k, v in (list(relation_settings.items()) + list(kwargs.items())):
        if v is None:
            relation_cmd_line.append('{}='.format(k))
        else:
            relation_cmd_line.append('{}={}'.format(k, v))
    subprocess.check_call(relation_cmd_line)
    # Flush cache of any relation-gets for local unit
    flush(local_unit())


def relation_clear(r_id=None):
    ''' Clears any relation data already set on relation r_id '''
    settings = relation_get(rid=r_id,
                            unit=local_unit())
    for setting in settings:
        if setting not in ['public-address', 'private-address']:
            settings[setting] = None
    relation_set(relation_id=r_id,
                 **settings)


@cached
def relation_ids(reltype=None):
    """A list of relation_ids"""
    reltype = reltype or relation_type()
    relid_cmd_line = ['relation-ids', '--format=json']
    if reltype is not None:
        relid_cmd_line.append(reltype)
        return json.loads(
            subprocess.check_output(relid_cmd_line).decode('UTF-8')) or []
    return []


@cached
def related_units(relid=None):
    """A list of related units"""
    relid = relid or relation_id()
    units_cmd_line = ['relation-list', '--format=json']
    if relid is not None:
        units_cmd_line.extend(('-r', relid))
    return json.loads(
        subprocess.check_output(units_cmd_line).decode('UTF-8')) or []


@cached
def relation_for_unit(unit=None, rid=None):
    """Get the json represenation of a unit's relation"""
    unit = unit or remote_unit()
    relation = relation_get(unit=unit, rid=rid)
    for key in relation:
        if key.endswith('-list'):
            relation[key] = relation[key].split()
    relation['__unit__'] = unit
    return relation


@cached
def relations_for_id(relid=None):
    """Get relations of a specific relation ID"""
    relation_data = []
    relid = relid or relation_ids()
    for unit in related_units(relid):
        unit_data = relation_for_unit(unit, relid)
        unit_data['__relid__'] = relid
        relation_data.append(unit_data)
    return relation_data


@cached
def relations_of_type(reltype=None):
    """Get relations of a specific type"""
    relation_data = []
    reltype = reltype or relation_type()
    for relid in relation_ids(reltype):
        for relation in relations_for_id(relid):
            relation['__relid__'] = relid
            relation_data.append(relation)
    return relation_data


@cached
def metadata():
    """Get the current charm metadata.yaml contents as a python object"""
    with open(os.path.join(charm_dir(), 'metadata.yaml')) as md:
        return yaml.safe_load(md)


@cached
def relation_types():
    """Get a list of relation types supported by this charm"""
    rel_types = []
    md = metadata()
    for key in ('provides', 'requires', 'peers'):
        section = md.get(key)
        if section:
            rel_types.extend(section.keys())
    return rel_types


@cached
def charm_name():
    """Get the name of the current charm as is specified on metadata.yaml"""
    return metadata().get('name')


@cached
def relations():
    """Get a nested dictionary of relation data for all related units"""
    rels = {}
    for reltype in relation_types():
        relids = {}
        for relid in relation_ids(reltype):
            units = {local_unit(): relation_get(unit=local_unit(), rid=relid)}
            for unit in related_units(relid):
                reldata = relation_get(unit=unit, rid=relid)
                units[unit] = reldata
            relids[relid] = units
        rels[reltype] = relids
    return rels


@cached
def is_relation_made(relation, keys='private-address'):
    '''
    Determine whether a relation is established by checking for
    presence of key(s).  If a list of keys is provided, they
    must all be present for the relation to be identified as made
    '''
    if isinstance(keys, str):
        keys = [keys]
    for r_id in relation_ids(relation):
        for unit in related_units(r_id):
            context = {}
            for k in keys:
                context[k] = relation_get(k, rid=r_id,
                                          unit=unit)
            if None not in context.values():
                return True
    return False


def open_port(port, protocol="TCP"):
    """Open a service network port"""
    _args = ['open-port']
    _args.append('{}/{}'.format(port, protocol))
    subprocess.check_call(_args)


def close_port(port, protocol="TCP"):
    """Close a service network port"""
    _args = ['close-port']
    _args.append('{}/{}'.format(port, protocol))
    subprocess.check_call(_args)


@cached
def unit_get(attribute):
    """Get the unit ID for the remote unit"""
    _args = ['unit-get', '--format=json', attribute]
    try:
        return json.loads(subprocess.check_output(_args).decode('UTF-8'))
    except ValueError:
        return None


def unit_public_ip():
    """Get this unit's public IP address"""
    return unit_get('public-address')


def unit_private_ip():
    """Get this unit's private IP address"""
    return unit_get('private-address')


class UnregisteredHookError(Exception):
    """Raised when an undefined hook is called"""
    pass


class Hooks(object):
    """A convenient handler for hook functions.

    Example::

        hooks = Hooks()

        # register a hook, taking its name from the function name
        @hooks.hook()
        def install():
            pass  # your code here

        # register a hook, providing a custom hook name
        @hooks.hook("config-changed")
        def config_changed():
            pass  # your code here

        if __name__ == "__main__":
            # execute a hook based on the name the program is called by
            hooks.execute(sys.argv)
    """

    def __init__(self, config_save=True):
        super(Hooks, self).__init__()
        self._hooks = {}
        self._config_save = config_save

    def register(self, name, function):
        """Register a hook"""
        self._hooks[name] = function

    def execute(self, args):
        """Execute a registered hook based on args[0]"""
        hook_name = os.path.basename(args[0])
        if hook_name in self._hooks:
            self._hooks[hook_name]()
            if self._config_save:
                cfg = config()
                if cfg.implicit_save:
                    cfg.save()
        else:
            raise UnregisteredHookError(hook_name)

    def hook(self, *hook_names):
        """Decorator, registering them as hooks"""
        def wrapper(decorated):
            for hook_name in hook_names:
                self.register(hook_name, decorated)
            else:
                self.register(decorated.__name__, decorated)
                if '_' in decorated.__name__:
                    self.register(
                        decorated.__name__.replace('_', '-'), decorated)
            return decorated
        return wrapper


def charm_dir():
    """Return the root directory of the current charm"""
    return os.environ.get('CHARM_DIR')


def translate_exc(from_exc, to_exc):
    def inner_translate_exc1(f):
        def inner_translate_exc2(*args, **kwargs):
            try:
                return f(*args, **kwargs)
            except from_exc:
                raise to_exc

        return inner_translate_exc2

    return inner_translate_exc1


@translate_exc(from_exc=OSError, to_exc=NotImplementedError)
def is_leader():
    """Does the current unit hold the juju leadership

    Uses juju to determine whether the current unit is the leader of its peers
    """
    try:
        leader = json.loads(
            subprocess.check_output(['is-leader', '--format=json'])
        )
        return (leader is True)
    except ValueError:
        raise NotImplementedError


@translate_exc(from_exc=OSError, to_exc=NotImplementedError)
def leader_get(attribute=None):
    """Juju leader get value(s)"""
    cmd = ['leader-get', '--format=json'] + [attribute or '-']
    try:
        ret = json.loads(subprocess.check_output(cmd).decode('UTF-8'))
        log("Juju leader-get '%s' = '%s'" % (attribute, ret), level=DEBUG)
        return ret
    except ValueError:
        return None
    except CalledProcessError as e:
        if e.returncode == 2:
            return None

        raise


@translate_exc(from_exc=OSError, to_exc=NotImplementedError)
def leader_set(settings=None, **kwargs):
    """Juju leader set value(s)"""
    log("Juju leader-set '%s'" % (settings), level=DEBUG)
    cmd = ['leader-set']
    settings = settings or {}
    settings.update(kwargs)
    for k, v in settings.iteritems():
        if v is None:
            cmd.append('{}='.format(k))
        else:
            cmd.append('{}={}'.format(k, v))

    subprocess.check_call(cmd)


@cached
def action_get(key=None):
    """Gets the value of an action parameter, or all key/value param pairs"""
    cmd = ['action-get']
    if key is not None:
        cmd.append(key)
    cmd.append('--format=json')
    action_data = json.loads(subprocess.check_output(cmd).decode('UTF-8'))
    return action_data


def action_set(values):
    """Sets the values to be returned after the action finishes"""
    cmd = ['action-set']
    for k, v in list(values.items()):
        cmd.append('{}={}'.format(k, v))
    subprocess.check_call(cmd)


def action_fail(message):
    """Sets the action status to failed and sets the error message.

    The results set by action_set are preserved."""
    subprocess.check_call(['action-fail', message])


def status_set(workload_state, message):
    """Set the workload state with a message

    Use status-set to set the workload state with a message which is visible
    to the user via juju status. If the status-set command is not found then
    assume this is juju < 1.23 and juju-log the message unstead.

    workload_state -- valid juju workload state.
    message        -- status update message
    """
    valid_states = ['maintenance', 'blocked', 'waiting', 'active']
    if workload_state not in valid_states:
        raise ValueError(
            '{!r} is not a valid workload state'.format(workload_state)
        )
    cmd = ['status-set', workload_state, message]
    try:
        ret = subprocess.call(cmd)
        if ret == 0:
            return
    except OSError as e:
        if e.errno != errno.ENOENT:
            raise
    log_message = 'status-set failed: {} {}'.format(workload_state,
                                                    message)
    log(log_message, level='INFO')


def status_get():
    """Retrieve the previously set juju workload state

    If the status-set command is not found then assume this is juju < 1.23 and
    return 'unknown'
    """
    cmd = ['status-get']
    try:
        raw_status = subprocess.check_output(cmd, universal_newlines=True)
        status = raw_status.rstrip()
        return status
    except OSError as e:
        if e.errno == errno.ENOENT:
            return 'unknown'
        else:
<<<<<<< HEAD
            raise
=======
            raise


def translate_exc(from_exc, to_exc):
    def inner_translate_exc1(f):
        def inner_translate_exc2(*args, **kwargs):
            try:
                return f(*args, **kwargs)
            except from_exc:
                raise to_exc

        return inner_translate_exc2

    return inner_translate_exc1


@translate_exc(from_exc=OSError, to_exc=NotImplementedError)
def is_leader():
    """Does the current unit hold the juju leadership

    Uses juju to determine whether the current unit is the leader of its peers
    """
    cmd = ['is-leader', '--format=json']
    return json.loads(subprocess.check_output(cmd).decode('UTF-8'))


@translate_exc(from_exc=OSError, to_exc=NotImplementedError)
def leader_get(attribute=None):
    """Juju leader get value(s)"""
    cmd = ['leader-get', '--format=json'] + [attribute or '-']
    return json.loads(subprocess.check_output(cmd).decode('UTF-8'))


@translate_exc(from_exc=OSError, to_exc=NotImplementedError)
def leader_set(settings=None, **kwargs):
    """Juju leader set value(s)"""
    log("Juju leader-set '%s'" % (settings), level=DEBUG)
    cmd = ['leader-set']
    settings = settings or {}
    settings.update(kwargs)
    for k, v in settings.iteritems():
        if v is None:
            cmd.append('{}='.format(k))
        else:
            cmd.append('{}={}'.format(k, v))
    subprocess.check_call(cmd)
>>>>>>> f6050245
<|MERGE_RESOLUTION|>--- conflicted
+++ resolved
@@ -28,6 +28,7 @@
 import subprocess
 import sys
 import errno
+import tempfile
 from subprocess import CalledProcessError
 
 import six
@@ -362,14 +363,34 @@
     """Set relation information for the current unit"""
     relation_settings = relation_settings if relation_settings else {}
     relation_cmd_line = ['relation-set']
+    accepts_file = "--file" in subprocess.check_output(
+        relation_cmd_line + ["--help"], universal_newlines=True)
     if relation_id is not None:
         relation_cmd_line.extend(('-r', relation_id))
-    for k, v in (list(relation_settings.items()) + list(kwargs.items())):
-        if v is None:
-            relation_cmd_line.append('{}='.format(k))
-        else:
-            relation_cmd_line.append('{}={}'.format(k, v))
-    subprocess.check_call(relation_cmd_line)
+    settings = relation_settings.copy()
+    settings.update(kwargs)
+    for key, value in settings.items():
+        # Force value to be a string: it always should, but some call
+        # sites pass in things like dicts or numbers.
+        if value is not None:
+            settings[key] = "{}".format(value)
+    if accepts_file:
+        # --file was introduced in Juju 1.23.2. Use it by default if
+        # available, since otherwise we'll break if the relation data is
+        # too big. Ideally we should tell relation-set to read the data from
+        # stdin, but that feature is broken in 1.23.2: Bug #1454678.
+        with tempfile.NamedTemporaryFile(delete=False) as settings_file:
+            settings_file.write(yaml.safe_dump(settings).encode("utf-8"))
+        subprocess.check_call(
+            relation_cmd_line + ["--file", settings_file.name])
+        os.remove(settings_file.name)
+    else:
+        for key, value in settings.items():
+            if value is None:
+                relation_cmd_line.append('{}='.format(key))
+            else:
+                relation_cmd_line.append('{}={}'.format(key, value))
+        subprocess.check_call(relation_cmd_line)
     # Flush cache of any relation-gets for local unit
     flush(local_unit())
 
@@ -604,67 +625,6 @@
 def charm_dir():
     """Return the root directory of the current charm"""
     return os.environ.get('CHARM_DIR')
-
-
-def translate_exc(from_exc, to_exc):
-    def inner_translate_exc1(f):
-        def inner_translate_exc2(*args, **kwargs):
-            try:
-                return f(*args, **kwargs)
-            except from_exc:
-                raise to_exc
-
-        return inner_translate_exc2
-
-    return inner_translate_exc1
-
-
-@translate_exc(from_exc=OSError, to_exc=NotImplementedError)
-def is_leader():
-    """Does the current unit hold the juju leadership
-
-    Uses juju to determine whether the current unit is the leader of its peers
-    """
-    try:
-        leader = json.loads(
-            subprocess.check_output(['is-leader', '--format=json'])
-        )
-        return (leader is True)
-    except ValueError:
-        raise NotImplementedError
-
-
-@translate_exc(from_exc=OSError, to_exc=NotImplementedError)
-def leader_get(attribute=None):
-    """Juju leader get value(s)"""
-    cmd = ['leader-get', '--format=json'] + [attribute or '-']
-    try:
-        ret = json.loads(subprocess.check_output(cmd).decode('UTF-8'))
-        log("Juju leader-get '%s' = '%s'" % (attribute, ret), level=DEBUG)
-        return ret
-    except ValueError:
-        return None
-    except CalledProcessError as e:
-        if e.returncode == 2:
-            return None
-
-        raise
-
-
-@translate_exc(from_exc=OSError, to_exc=NotImplementedError)
-def leader_set(settings=None, **kwargs):
-    """Juju leader set value(s)"""
-    log("Juju leader-set '%s'" % (settings), level=DEBUG)
-    cmd = ['leader-set']
-    settings = settings or {}
-    settings.update(kwargs)
-    for k, v in settings.iteritems():
-        if v is None:
-            cmd.append('{}='.format(k))
-        else:
-            cmd.append('{}={}'.format(k, v))
-
-    subprocess.check_call(cmd)
 
 
 @cached
@@ -736,9 +696,6 @@
         if e.errno == errno.ENOENT:
             return 'unknown'
         else:
-<<<<<<< HEAD
-            raise
-=======
             raise
 
 
@@ -784,5 +741,4 @@
             cmd.append('{}='.format(k))
         else:
             cmd.append('{}={}'.format(k, v))
-    subprocess.check_call(cmd)
->>>>>>> f6050245
+    subprocess.check_call(cmd)