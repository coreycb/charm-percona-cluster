# Copyright 2014-2015 Canonical Limited.
#
# This file is part of charm-helpers.
#
# charm-helpers is free software: you can redistribute it and/or modify
# it under the terms of the GNU Lesser General Public License version 3 as
# published by the Free Software Foundation.
#
# charm-helpers is distributed in the hope that it will be useful,
# but WITHOUT ANY WARRANTY; without even the implied warranty of
# MERCHANTABILITY or FITNESS FOR A PARTICULAR PURPOSE.  See the
# GNU Lesser General Public License for more details.
#
# You should have received a copy of the GNU Lesser General Public License
# along with charm-helpers.  If not, see <http://www.gnu.org/licenses/>.

import os
import json
<<<<<<< HEAD
=======
from inspect import getargspec
>>>>>>> b9a213f3
from collections import Iterable, OrderedDict

from charmhelpers.core import host
from charmhelpers.core import hookenv


__all__ = ['ServiceManager', 'ManagerCallback',
           'PortManagerCallback', 'open_ports', 'close_ports', 'manage_ports',
           'service_restart', 'service_stop']


class ServiceManager(object):
    def __init__(self, services=None):
        """
        Register a list of services, given their definitions.

        Service definitions are dicts in the following formats (all keys except
        'service' are optional)::

            {
                "service": <service name>,
                "required_data": <list of required data contexts>,
                "provided_data": <list of provided data contexts>,
                "data_ready": <one or more callbacks>,
                "data_lost": <one or more callbacks>,
                "start": <one or more callbacks>,
                "stop": <one or more callbacks>,
                "ports": <list of ports to manage>,
            }

        The 'required_data' list should contain dicts of required data (or
        dependency managers that act like dicts and know how to collect the data).
        Only when all items in the 'required_data' list are populated are the list
        of 'data_ready' and 'start' callbacks executed.  See `is_ready()` for more
        information.

        The 'provided_data' list should contain relation data providers, most likely
        a subclass of :class:`charmhelpers.core.services.helpers.RelationContext`,
        that will indicate a set of data to set on a given relation.

        The 'data_ready' value should be either a single callback, or a list of
        callbacks, to be called when all items in 'required_data' pass `is_ready()`.
        Each callback will be called with the service name as the only parameter.
        After all of the 'data_ready' callbacks are called, the 'start' callbacks
        are fired.

        The 'data_lost' value should be either a single callback, or a list of
        callbacks, to be called when a 'required_data' item no longer passes
        `is_ready()`.  Each callback will be called with the service name as the
        only parameter.  After all of the 'data_lost' callbacks are called,
        the 'stop' callbacks are fired.

        The 'start' value should be either a single callback, or a list of
        callbacks, to be called when starting the service, after the 'data_ready'
        callbacks are complete.  Each callback will be called with the service
        name as the only parameter.  This defaults to
        `[host.service_start, services.open_ports]`.

        The 'stop' value should be either a single callback, or a list of
        callbacks, to be called when stopping the service.  If the service is
        being stopped because it no longer has all of its 'required_data', this
        will be called after all of the 'data_lost' callbacks are complete.
        Each callback will be called with the service name as the only parameter.
        This defaults to `[services.close_ports, host.service_stop]`.

        The 'ports' value should be a list of ports to manage.  The default
        'start' handler will open the ports after the service is started,
        and the default 'stop' handler will close the ports prior to stopping
        the service.


        Examples:

        The following registers an Upstart service called bingod that depends on
        a mongodb relation and which runs a custom `db_migrate` function prior to
        restarting the service, and a Runit service called spadesd::

            manager = services.ServiceManager([
                {
                    'service': 'bingod',
                    'ports': [80, 443],
                    'required_data': [MongoRelation(), config(), {'my': 'data'}],
                    'data_ready': [
                        services.template(source='bingod.conf'),
                        services.template(source='bingod.ini',
                                          target='/etc/bingod.ini',
                                          owner='bingo', perms=0400),
                    ],
                },
                {
                    'service': 'spadesd',
                    'data_ready': services.template(source='spadesd_run.j2',
                                                    target='/etc/sv/spadesd/run',
                                                    perms=0555),
                    'start': runit_start,
                    'stop': runit_stop,
                },
            ])
            manager.manage()
        """
        self._ready_file = os.path.join(hookenv.charm_dir(), 'READY-SERVICES.json')
        self._ready = None
        self.services = OrderedDict()
        for service in services or []:
            service_name = service['service']
            self.services[service_name] = service

    def manage(self):
        """
        Handle the current hook by doing The Right Thing with the registered services.
        """
        hook_name = hookenv.hook_name()
        if hook_name == 'stop':
            self.stop_services()
        else:
            self.reconfigure_services()
            self.provide_data()
        cfg = hookenv.config()
        if cfg.implicit_save:
            cfg.save()

    def provide_data(self):
        """
        Set the relation data for each provider in the ``provided_data`` list.

        A provider must have a `name` attribute, which indicates which relation
        to set data on, and a `provide_data()` method, which returns a dict of
        data to set.

        The `provide_data()` method can optionally accept two parameters:

          * ``remote_service`` The name of the remote service that the data will
            be provided to.  The `provide_data()` method will be called once
            for each connected service (not unit).  This allows the method to
            tailor its data to the given service.
          * ``service_ready`` Whether or not the service definition had all of
            its requirements met, and thus the ``data_ready`` callbacks run.

        Note that the ``provided_data`` methods are now called **after** the
        ``data_ready`` callbacks are run.  This gives the ``data_ready`` callbacks
        a chance to generate any data necessary for the providing to the remote
        services.
        """
        for service_name, service in self.services.items():
            service_ready = self.is_ready(service_name)
            for provider in service.get('provided_data', []):
                for relid in hookenv.relation_ids(provider.name):
                    units = hookenv.related_units(relid)
                    if not units:
                        continue
                    remote_service = units[0].split('/')[0]
                    argspec = getargspec(provider.provide_data)
                    if len(argspec.args) > 1:
                        data = provider.provide_data(remote_service, service_ready)
                    else:
                        data = provider.provide_data()
                    if data:
                        hookenv.relation_set(relid, data)

    def reconfigure_services(self, *service_names):
        """
        Update all files for one or more registered services, and,
        if ready, optionally restart them.

        If no service names are given, reconfigures all registered services.
        """
        for service_name in service_names or self.services.keys():
            if self.is_ready(service_name):
                self.fire_event('data_ready', service_name)
                self.fire_event('start', service_name, default=[
                    service_restart,
                    manage_ports])
                self.save_ready(service_name)
            else:
                if self.was_ready(service_name):
                    self.fire_event('data_lost', service_name)
                self.fire_event('stop', service_name, default=[
                    manage_ports,
                    service_stop])
                self.save_lost(service_name)

    def stop_services(self, *service_names):
        """
        Stop one or more registered services, by name.

        If no service names are given, stops all registered services.
        """
        for service_name in service_names or self.services.keys():
            self.fire_event('stop', service_name, default=[
                manage_ports,
                service_stop])

    def get_service(self, service_name):
        """
        Given the name of a registered service, return its service definition.
        """
        service = self.services.get(service_name)
        if not service:
            raise KeyError('Service not registered: %s' % service_name)
        return service

    def fire_event(self, event_name, service_name, default=None):
        """
        Fire a data_ready, data_lost, start, or stop event on a given service.
        """
        service = self.get_service(service_name)
        callbacks = service.get(event_name, default)
        if not callbacks:
            return
        if not isinstance(callbacks, Iterable):
            callbacks = [callbacks]
        for callback in callbacks:
            if isinstance(callback, ManagerCallback):
                callback(self, service_name, event_name)
            else:
                callback(service_name)

    def is_ready(self, service_name):
        """
        Determine if a registered service is ready, by checking its 'required_data'.

        A 'required_data' item can be any mapping type, and is considered ready
        if `bool(item)` evaluates as True.
        """
        service = self.get_service(service_name)
        reqs = service.get('required_data', [])
        return all(bool(req) for req in reqs)

    def _load_ready_file(self):
        if self._ready is not None:
            return
        if os.path.exists(self._ready_file):
            with open(self._ready_file) as fp:
                self._ready = set(json.load(fp))
        else:
            self._ready = set()

    def _save_ready_file(self):
        if self._ready is None:
            return
        with open(self._ready_file, 'w') as fp:
            json.dump(list(self._ready), fp)

    def save_ready(self, service_name):
        """
        Save an indicator that the given service is now data_ready.
        """
        self._load_ready_file()
        self._ready.add(service_name)
        self._save_ready_file()

    def save_lost(self, service_name):
        """
        Save an indicator that the given service is no longer data_ready.
        """
        self._load_ready_file()
        self._ready.discard(service_name)
        self._save_ready_file()

    def was_ready(self, service_name):
        """
        Determine if the given service was previously data_ready.
        """
        self._load_ready_file()
        return service_name in self._ready


class ManagerCallback(object):
    """
    Special case of a callback that takes the `ServiceManager` instance
    in addition to the service name.

    Subclasses should implement `__call__` which should accept three parameters:

        * `manager`       The `ServiceManager` instance
        * `service_name`  The name of the service it's being triggered for
        * `event_name`    The name of the event that this callback is handling
    """
    def __call__(self, manager, service_name, event_name):
        raise NotImplementedError()


class PortManagerCallback(ManagerCallback):
    """
    Callback class that will open or close ports, for use as either
    a start or stop action.
    """
    def __call__(self, manager, service_name, event_name):
        service = manager.get_service(service_name)
        new_ports = service.get('ports', [])
        port_file = os.path.join(hookenv.charm_dir(), '.{}.ports'.format(service_name))
        if os.path.exists(port_file):
            with open(port_file) as fp:
                old_ports = fp.read().split(',')
            for old_port in old_ports:
                if bool(old_port):
                    old_port = int(old_port)
                    if old_port not in new_ports:
                        hookenv.close_port(old_port)
        with open(port_file, 'w') as fp:
            fp.write(','.join(str(port) for port in new_ports))
        for port in new_ports:
            if event_name == 'start':
                hookenv.open_port(port)
            elif event_name == 'stop':
                hookenv.close_port(port)


def service_stop(service_name):
    """
    Wrapper around host.service_stop to prevent spurious "unknown service"
    messages in the logs.
    """
    if host.service_running(service_name):
        host.service_stop(service_name)


def service_restart(service_name):
    """
    Wrapper around host.service_restart to prevent spurious "unknown service"
    messages in the logs.
    """
    if host.service_available(service_name):
        if host.service_running(service_name):
            host.service_restart(service_name)
        else:
            host.service_start(service_name)


# Convenience aliases
open_ports = close_ports = manage_ports = PortManagerCallback()<|MERGE_RESOLUTION|>--- conflicted
+++ resolved
@@ -16,10 +16,7 @@
 
 import os
 import json
-<<<<<<< HEAD
-=======
 from inspect import getargspec
->>>>>>> b9a213f3
 from collections import Iterable, OrderedDict
 
 from charmhelpers.core import host
