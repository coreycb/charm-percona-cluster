#!/usr/bin/python
# TODO: Support changes to root and sstuser passwords

import sys
import json
import os
import socket

from charmhelpers.core.hookenv import (
    Hooks, UnregisteredHookError,
    is_relation_made,
    log,
    relation_get,
    relation_set,
    relation_ids,
    related_units,
    unit_get,
    config,
    remote_unit,
    relation_type,
    INFO
)
from charmhelpers.core.host import (
    service_restart,
    file_hash,
    write_file,
    lsb_release
)
from charmhelpers.fetch import (
    apt_update,
    apt_install,
    add_source,
)
from charmhelpers.contrib.peerstorage import (
    peer_echo,
    peer_store_and_set,
    peer_retrieve_by_prefix
)
from percona_utils import (
    PACKAGES,
    MY_CNF,
    setup_percona_repo,
    render_template,
    get_host_ip,
    get_cluster_hosts,
    configure_sstuser,
    seeded, mark_seeded,
    configure_mysql_root_password,
    relation_clear,
    assert_charm_supports_ipv6,
    unit_sorted
)
from mysql import (
    get_allowed_units,
    get_mysql_password,
    parse_config,
)
from charmhelpers.contrib.hahelpers.cluster import (
    peer_units,
    oldest_peer,
    eligible_leader,
    is_clustered,
    is_leader
)
from mysql import configure_db
from charmhelpers.payload.execd import execd_preinstall
from charmhelpers.contrib.network.ip import (
    get_address_in_network,
    get_netmask_for_address,
    get_ipv6_addr,
    is_address_in_network
)

hooks = Hooks()

LEADER_RES = 'grp_percona_cluster'


@hooks.hook('install')
def install():
    execd_preinstall()
    if config('source') is None and \
            lsb_release()['DISTRIB_CODENAME'] < 'trusty':
        setup_percona_repo()
    elif config('source') is not None:
        add_source(config('source'))

    configure_mysql_root_password(config('root-password'))
    mysql_password = get_mysql_password(username='sstuser',
                                        password=config('sst-password'))
    # Render base configuration (no cluster)
    render_config(mysql_password=mysql_password)
    apt_update(fatal=True)
    apt_install(PACKAGES, fatal=True)
    configure_sstuser(mysql_password)


def render_config(clustered=False, hosts=[], mysql_password=None):
    if not os.path.exists(os.path.dirname(MY_CNF)):
        os.makedirs(os.path.dirname(MY_CNF))

    if not mysql_password:
        mysql_password = get_mysql_password(username='sstuser',
                                            password=config('sst-password'))

    context = {
        'cluster_name': 'juju_cluster',
        'private_address': get_host_ip(),
        'clustered': clustered,
        'cluster_hosts': ",".join(hosts),
<<<<<<< HEAD
        'sst_method': 'xtrabackup',
        'sst_password': get_mysql_password(username='sstuser',
                                           password=config('sst-password'))
=======
        'sst_password': mysql_password,
>>>>>>> 07632a9f
    }

    if config('prefer-ipv6'):
        # NOTE(hopem): this is a kludge to get percona working with ipv6.
        # See lp 1380747 for more info. This is intended as a stop gap until
        # percona package is fixed to support ipv6.
        context['bind_address'] = '::'
        context['wsrep_provider_options'] = 'gmcast.listen_addr=tcp://:::4567;'
        context['ipv6'] = True
    else:
        context['ipv6'] = False

    context.update(parse_config())
    write_file(path=MY_CNF,
               content=render_template(os.path.basename(MY_CNF), context),
               perms=0o444)


@hooks.hook('upgrade-charm')
@hooks.hook('config-changed')
def config_changed():
    if config('prefer-ipv6'):
        assert_charm_supports_ipv6()

    hosts = get_cluster_hosts()
    clustered = len(hosts) > 1
    pre_hash = file_hash(MY_CNF)
    render_config(clustered, hosts)
    if file_hash(MY_CNF) != pre_hash:
        oldest = oldest_peer(peer_units())
        if clustered and not oldest and not seeded():
            # Bootstrap node into seeded cluster
            service_restart('mysql')
            mark_seeded()
        elif not clustered:
            # Restart with new configuration
            service_restart('mysql')
    # Notify any changes to the access network
    for r_id in relation_ids('shared-db'):
        for unit in related_units(r_id):
            shared_db_changed(r_id, unit)


@hooks.hook('cluster-relation-joined')
def cluster_joined(relation_id=None):
    if config('prefer-ipv6'):
        addr = get_ipv6_addr(exc_list=[config('vip')])[0]
        relation_settings = {'private-address': addr,
                             'hostname': socket.gethostname()}
        log("Setting cluster relation: '%s'" % (relation_settings),
            level=INFO)
        relation_set(relation_id=relation_id,
                     relation_settings=relation_settings)


@hooks.hook('cluster-relation-departed')
@hooks.hook('cluster-relation-changed')
def cluster_changed():
    # Need to make sure hostname is excluded to build inclusion list (paying
    # attention to those excluded by default in peer_echo().
    # TODO(dosaboy): extend peer_echo() to support providing exclusion list as
    #                well as inclusion list.
    rdata = relation_get()
    inc_list = []
    for attr in rdata.iterkeys():
        if attr not in ['hostname', 'private-address', 'public-address']:
            inc_list.append(attr)

    peer_echo(includes=inc_list)

    config_changed()


# TODO: This could be a hook common between mysql and percona-cluster
@hooks.hook('db-relation-changed')
@hooks.hook('db-admin-relation-changed')
def db_changed(relation_id=None, unit=None, admin=None):
    if not eligible_leader(LEADER_RES):
        log('Service is peered, clearing db relation'
            ' as this service unit is not the leader')
        relation_clear(relation_id)
        return

    if is_clustered():
        db_host = config('vip')
    else:
        if config('prefer-ipv6'):
            db_host = get_ipv6_addr(exc_list=[config('vip')])[0]
        else:
            db_host = unit_get('private-address')

    if admin not in [True, False]:
        admin = relation_type() == 'db-admin'
    database_name, _ = remote_unit().split("/")
    username = database_name
    password = configure_db(relation_get('private-address',
                                         unit=unit,
                                         rid=relation_id),
                            database_name,
                            username,
                            admin=admin)

    relation_set(relation_id=relation_id,
                 relation_settings={
                     'user': username,
                     'password': password,
                     'host': db_host,
                     'database': database_name,
                 }
                 )


def get_db_host(client_hostname):
    client_ip = get_host_ip(client_hostname)
    if is_clustered():
        return config('vip')
    access_network = config('access-network')
    if (access_network is not None and
            is_address_in_network(access_network, client_ip)):
        return get_address_in_network(access_network)
    return unit_get('private-address')


# TODO: This could be a hook common between mysql and percona-cluster
@hooks.hook('shared-db-relation-changed')
def shared_db_changed(relation_id=None, unit=None):
    if not eligible_leader(LEADER_RES):
        relation_clear(relation_id)
        # Each unit needs to set the db information otherwise if the unit
        # with the info dies the settings die with it Bug# 1355848
        if is_relation_made('cluster'):
            for rel_id in relation_ids('shared-db'):
                peerdb_settings = \
                    peer_retrieve_by_prefix(rel_id, exc_list=['hostname'])
                passwords = [key for key in peerdb_settings.keys()
                             if 'password' in key.lower()]
                if len(passwords) > 0:
                    relation_set(relation_id=rel_id, **peerdb_settings)
        log('Service is peered, clearing shared-db relation'
            ' as this service unit is not the leader')
        return

    settings = relation_get(unit=unit,
                            rid=relation_id)
    if is_clustered():
        db_host = config('vip')
    else:
        if config('prefer-ipv6'):
            db_host = get_ipv6_addr(exc_list=[config('vip')])[0]
        else:
            db_host = unit_get('private-address')

    access_network = config('access-network')

    singleset = set([
        'database',
        'username',
        'hostname'
    ])

    if singleset.issubset(settings):
        # Process a single database configuration

        # Hostname can be json-encoded list of hostnames
        try:
            hostname = json.loads(settings['hostname'])
        except ValueError:
            hostname = settings['hostname']

        if isinstance(hostname, list):
            for host in hostname:
                password = configure_db(host,
                                        settings['database'],
                                        settings['username'])
        else:
            password = configure_db(hostname,
                                    settings['database'],
                                    settings['username'])

        allowed_units = " ".join(unit_sorted(get_allowed_units(
            settings['database'],
            settings['username'])))

        db_host = get_db_host(settings['hostname'])
        peer_store_and_set(relation_id=relation_id,
                           db_host=db_host,
                           password=password,
                           allowed_units=allowed_units)
    else:
        # Process multiple database setup requests.
        # from incoming relation data:
        #  nova_database=xxx nova_username=xxx nova_hostname=xxx
        #  quantum_database=xxx quantum_username=xxx quantum_hostname=xxx
        # create
        # {
        #   "nova": {
        #        "username": xxx,
        #        "database": xxx,
        #        "hostname": xxx
        #    },
        #    "quantum": {
        #        "username": xxx,
        #        "database": xxx,
        #        "hostname": xxx
        #    }
        # }
        #
        databases = {}
        for k, v in settings.iteritems():
            db = k.split('_')[0]
            x = '_'.join(k.split('_')[1:])
            if db not in databases:
                databases[db] = {}
            databases[db][x] = v

        return_data = {}
        for db in databases:
            if singleset.issubset(databases[db]):
                try:
                    hostname = json.loads(databases[db]['hostname'])
                except ValueError:
                    hostname = databases[db]['hostname']

                if isinstance(hostname, list):
                    for host in hostname:
                        password = configure_db(host,
                                                databases[db]['database'],
                                                databases[db]['username'])
                else:
                    password = configure_db(hostname,
                                            databases[db]['database'],
                                            databases[db]['username'])

                return_data['_'.join([db, 'password'])] = password

                return_data['_'.join([db, 'allowed_units'])] = \
                    " ".join(unit_sorted(get_allowed_units(
                        databases[db]['database'],
                        databases[db]['username'])))

                db_host = get_db_host(databases[db]['hostname'])

        if len(return_data) > 0:
            peer_store_and_set(relation_id=relation_id,
                               **return_data)
            peer_store_and_set(relation_id=relation_id,
                               db_host=db_host)
    peer_store_and_set(relation_id=relation_id,
                       relation_settings={'access-network': access_network})


@hooks.hook('ha-relation-joined')
def ha_relation_joined():
    vip = config('vip')
    vip_iface = config('vip_iface')
    vip_cidr = config('vip_cidr')
    corosync_bindiface = config('ha-bindiface')
    corosync_mcastport = config('ha-mcastport')

    if None in [vip, vip_cidr, vip_iface]:
        log('Insufficient VIP information to configure cluster')
        sys.exit(1)

    if config('prefer-ipv6'):
        res_mysql_vip = 'ocf:heartbeat:IPv6addr'
        vip_params = 'params ipv6addr="%s" cidr_netmask="%s" nic="%s"' % \
                     (vip, get_netmask_for_address(vip), vip_iface)
    else:
        res_mysql_vip = 'ocf:heartbeat:IPaddr2'
        vip_params = 'params ip="%s" cidr_netmask="%s" nic="%s"' % \
                     (vip, vip_cidr, vip_iface)

    resources = {'res_mysql_vip': res_mysql_vip}
    resource_params = {'res_mysql_vip': vip_params}
    groups = {'grp_percona_cluster': 'res_mysql_vip'}

    for rel_id in relation_ids('ha'):
        relation_set(relation_id=rel_id,
                     corosync_bindiface=corosync_bindiface,
                     corosync_mcastport=corosync_mcastport,
                     resources=resources,
                     resource_params=resource_params,
                     groups=groups)


@hooks.hook('ha-relation-changed')
def ha_relation_changed():
    clustered = relation_get('clustered')
    if (clustered and is_leader(LEADER_RES)):
        log('Cluster configured, notifying other services')
        # Tell all related services to start using the VIP
        for r_id in relation_ids('shared-db'):
            for unit in related_units(r_id):
                shared_db_changed(r_id, unit)
        for r_id in relation_ids('db'):
            for unit in related_units(r_id):
                db_changed(r_id, unit, admin=False)
        for r_id in relation_ids('db-admin'):
            for unit in related_units(r_id):
                db_changed(r_id, unit, admin=True)
    else:
        # Clear any settings data for non-leader units
        log('Cluster configured, not leader, clearing relation data')
        for r_id in relation_ids('shared-db'):
            relation_clear(r_id)
        for r_id in relation_ids('db'):
            relation_clear(r_id)
        for r_id in relation_ids('db-admin'):
            relation_clear(r_id)


def main():
    try:
        hooks.execute(sys.argv)
    except UnregisteredHookError as e:
        log('Unknown hook {} - skipping.'.format(e))


if __name__ == '__main__':
    main()<|MERGE_RESOLUTION|>--- conflicted
+++ resolved
@@ -108,13 +108,8 @@
         'private_address': get_host_ip(),
         'clustered': clustered,
         'cluster_hosts': ",".join(hosts),
-<<<<<<< HEAD
         'sst_method': 'xtrabackup',
-        'sst_password': get_mysql_password(username='sstuser',
-                                           password=config('sst-password'))
-=======
-        'sst_password': mysql_password,
->>>>>>> 07632a9f
+        'sst_password': mysql_password
     }
 
     if config('prefer-ipv6'):
