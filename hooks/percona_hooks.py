#!/usr/bin/python
# TODO: Support changes to root and sstuser passwords
import sys
import json
import os
import socket
import time

from charmhelpers.core.hookenv import (
    Hooks, UnregisteredHookError,
    is_relation_made,
    log,
    local_unit,
    relation_get,
    relation_set,
    relation_id,
    relation_ids,
    related_units,
    unit_get,
    config,
    remote_unit,
    relation_type,
    DEBUG,
    INFO,
    WARNING,
    is_leader,
)
from charmhelpers.core.host import (
    service,
    service_restart,
    service_start,
    file_hash,
    lsb_release,
)
from charmhelpers.core.templating import render
from charmhelpers.fetch import (
    apt_update,
    apt_install,
    add_source,
)
from charmhelpers.contrib.peerstorage import (
    peer_echo,
    peer_store_and_set,
    peer_retrieve_by_prefix,
)
from percona_utils import (
    determine_packages,
    setup_percona_repo,
    get_host_ip,
    get_cluster_hosts,
    configure_sstuser,
    configure_mysql_root_password,
    relation_clear,
    assert_charm_supports_ipv6,
    unit_sorted,
    get_db_helper,
    mark_seeded, seeded,
    install_mysql_ocf,
    is_sufficient_peers,
    notify_bootstrapped,
    is_bootstrapped,
    get_wsrep_value,
<<<<<<< HEAD
    assess_status,
=======
    resolve_cnf_file,
>>>>>>> f42fb3d0
)
from charmhelpers.contrib.database.mysql import (
    PerconaClusterHelper,
)
from charmhelpers.contrib.hahelpers.cluster import (
    is_elected_leader,
    is_clustered,
    oldest_peer,
    DC_RESOURCE_NAME,
    peer_units,
)
from charmhelpers.payload.execd import execd_preinstall
from charmhelpers.contrib.network.ip import (
    get_address_in_network,
    get_iface_for_address,
    get_netmask_for_address,
    get_ipv6_addr,
    is_address_in_network,
)

from charmhelpers.contrib.charmsupport import nrpe

hooks = Hooks()

RES_MONITOR_PARAMS = ('params user="sstuser" password="%(sstpass)s" '
                      'pid="/var/run/mysqld/mysqld.pid" '
                      'socket="/var/run/mysqld/mysqld.sock" '
                      'max_slave_lag="5" '
                      'cluster_type="pxc" '
                      'op monitor interval="1s" timeout="30s" '
                      'OCF_CHECK_LEVEL="1"')


@hooks.hook('install.real')
def install():
    execd_preinstall()
    if config('source') is None and \
            lsb_release()['DISTRIB_CODENAME'] < 'trusty':
        setup_percona_repo()
    elif config('source') is not None:
        add_source(config('source'), config('key'))

    configure_mysql_root_password(config('root-password'))
    # Render base configuration (no cluster)
    render_config()
    apt_update(fatal=True)
    apt_install(determine_packages(), fatal=True)
    configure_sstuser(config('sst-password'))


def render_config(clustered=False, hosts=[]):
    if not os.path.exists(os.path.dirname(resolve_cnf_file())):
        os.makedirs(os.path.dirname(resolve_cnf_file()))

    context = {
        'cluster_name': 'juju_cluster',
        'private_address': get_host_ip(),
        'clustered': clustered,
        'cluster_hosts': ",".join(hosts),
        'sst_method': config('sst-method'),
        'sst_password': config('sst-password'),
        'innodb_file_per_table': config('innodb-file-per-table'),
        'table_open_cache': config('table-open-cache'),
        'lp1366997_workaround': config('lp1366997-workaround'),
    }

    if config('prefer-ipv6'):
        # NOTE(hopem): this is a kludge to get percona working with ipv6.
        # See lp 1380747 for more info. This is intended as a stop gap until
        # percona package is fixed to support ipv6.
        context['bind_address'] = '::'
        context['wsrep_provider_options'] = 'gmcast.listen_addr=tcp://:::4567;'
        context['ipv6'] = True
    else:
        context['ipv6'] = False

    context.update(PerconaClusterHelper().parse_config())
    render(os.path.basename(resolve_cnf_file()),
           resolve_cnf_file(), context, perms=0o444)


def render_config_restart_on_changed(clustered, hosts, bootstrap=False):
    """Render mysql config and restart mysql service if file changes as a
    result.

    If bootstrap is True we do a bootstrap-pxc in order to bootstrap the
    percona cluster. This should only be performed once at cluster creation
    time.

    If percona is already bootstrapped we can get away with just ensuring that
    it is started so long as the new node to be added is guaranteed to have
    been restarted so as to apply the new config.
    """
    pre_hash = file_hash(resolve_cnf_file())
    render_config(clustered, hosts)
    update_db_rels = False
    if file_hash(resolve_cnf_file()) != pre_hash or bootstrap:
        if bootstrap:
            service('bootstrap-pxc', 'mysql')
            # NOTE(dosaboy): this will not actually do anything if no cluster
            # relation id exists yet.
            notify_bootstrapped()
            update_db_rels = True
        else:
            delay = 1
            attempts = 0
            max_retries = 5
            # NOTE(dosaboy): avoid unnecessary restarts. Once mysql is started
            # it needn't be restarted when new units join the cluster since the
            # new units will join and apply their own config.
            if not seeded():
                action = service_restart
            else:
                action = service_start

            while not action('mysql'):
                if attempts == max_retries:
                    raise Exception("Failed to start mysql (max retries "
                                    "reached)")

                log("Failed to start mysql - retrying in %ss" % (delay),
                    WARNING)
                time.sleep(delay)
                delay += 2
                attempts += 1

        # If we get here we assume prior actions have succeeded to always
        # this unit is marked as seeded so that subsequent calls don't result
        # in a restart.
        mark_seeded()

        if update_db_rels:
            update_shared_db_rels()
    else:
        log("Config file '%s' unchanged", level=DEBUG)


def update_shared_db_rels():
    for r_id in relation_ids('shared-db'):
        for unit in related_units(r_id):
            shared_db_changed(r_id, unit)


@hooks.hook('upgrade-charm')
def upgrade():
    check_bootstrap = False
    try:
        if is_leader():
            check_bootstrap = True
    except:
        if oldest_peer(peer_units()):
            check_bootstrap = True

    if check_bootstrap and not is_bootstrapped() and is_sufficient_peers():
        # If this is the leader but we have not yet broadcast the cluster uuid
        # then do so now.
        wsrep_ready = get_wsrep_value('wsrep_ready') or ""
        if wsrep_ready.lower() in ['on', 'ready']:
            cluster_state_uuid = get_wsrep_value('wsrep_cluster_state_uuid')
            if cluster_state_uuid:
                mark_seeded()
                notify_bootstrapped(cluster_uuid=cluster_state_uuid)

    config_changed()


@hooks.hook('config-changed')
def config_changed():
    if config('prefer-ipv6'):
        assert_charm_supports_ipv6()

    hosts = get_cluster_hosts()
    clustered = len(hosts) > 1
    bootstrapped = is_bootstrapped()

    # NOTE: only configure the cluster if we have sufficient peers. This only
    # applies if min-cluster-size is provided and is used to avoid extraneous
    # configuration changes and premature bootstrapping as the cluster is
    # deployed.
    if is_sufficient_peers():
        try:
            # NOTE(jamespage): try with leadership election
            if is_leader():
                log("Leader unit - bootstrap required=%s" % (not bootstrapped),
                    DEBUG)
                render_config_restart_on_changed(clustered, hosts,
                                                 bootstrap=not bootstrapped)
            elif bootstrapped:
                log("Cluster is bootstrapped - configuring mysql on this node",
                    DEBUG)
                render_config_restart_on_changed(clustered, hosts)
            else:
                log("Not configuring", DEBUG)

        except NotImplementedError:
            # NOTE(jamespage): fallback to legacy behaviour.
            oldest = oldest_peer(peer_units())
            if oldest:
                log("Leader unit - bootstrap required=%s" % (not bootstrapped),
                    DEBUG)
                render_config_restart_on_changed(clustered, hosts,
                                                 bootstrap=not bootstrapped)
            elif bootstrapped:
                log("Cluster is bootstrapped - configuring mysql on this node",
                    DEBUG)
                render_config_restart_on_changed(clustered, hosts)
            else:
                log("Not configuring", DEBUG)

    # Notify any changes to the access network
    update_shared_db_rels()

    # (re)install pcmkr agent
    install_mysql_ocf()

    if relation_ids('ha'):
        # make sure all the HA resources are (re)created
        ha_relation_joined()

    if is_relation_made('nrpe-external-master'):
        update_nrpe_config()


@hooks.hook('cluster-relation-joined')
def cluster_joined():
    if config('prefer-ipv6'):
        addr = get_ipv6_addr(exc_list=[config('vip')])[0]
        relation_settings = {'private-address': addr,
                             'hostname': socket.gethostname()}
        log("Setting cluster relation: '%s'" % (relation_settings),
            level=INFO)
        relation_set(relation_settings=relation_settings)

    # Ensure all new peers are aware
    cluster_state_uuid = relation_get('bootstrap-uuid', unit=local_unit())
    if cluster_state_uuid:
        notify_bootstrapped(cluster_rid=relation_id(),
                            cluster_uuid=cluster_state_uuid)


@hooks.hook('cluster-relation-departed')
@hooks.hook('cluster-relation-changed')
def cluster_changed():
    # Need to make sure hostname is excluded to build inclusion list (paying
    # attention to those excluded by default in peer_echo().
    # TODO(dosaboy): extend peer_echo() to support providing exclusion list as
    #                well as inclusion list.
    # NOTE(jamespage): deprecated - leader-election
    rdata = relation_get()
    inc_list = []
    for attr in rdata.iterkeys():
        if attr not in ['hostname', 'private-address', 'public-address']:
            inc_list.append(attr)
    peer_echo(includes=inc_list)
    # NOTE(jamespage): deprecated - leader-election

    config_changed()


# TODO: This could be a hook common between mysql and percona-cluster
@hooks.hook('db-relation-changed')
@hooks.hook('db-admin-relation-changed')
def db_changed(relation_id=None, unit=None, admin=None):
    if not is_elected_leader(DC_RESOURCE_NAME):
        log('Service is peered, clearing db relation'
            ' as this service unit is not the leader')
        relation_clear(relation_id)
        return

    if is_clustered():
        db_host = config('vip')
    else:
        if config('prefer-ipv6'):
            db_host = get_ipv6_addr(exc_list=[config('vip')])[0]
        else:
            db_host = unit_get('private-address')

    if admin not in [True, False]:
        admin = relation_type() == 'db-admin'
    db_name, _ = remote_unit().split("/")
    username = db_name
    db_helper = get_db_helper()
    addr = relation_get('private-address', unit=unit, rid=relation_id)
    password = db_helper.configure_db(addr, db_name, username, admin=admin)

    relation_set(relation_id=relation_id,
                 relation_settings={
                     'user': username,
                     'password': password,
                     'host': db_host,
                     'database': db_name,
                 })


def get_db_host(client_hostname):
    """Get address of local database host.

    If an access-network has been configured, expect selected address to be
    on that network. If none can be found, revert to primary address.

    If vip(s) are configured, chooses first available.
    """
    vips = config('vip').split() if config('vip') else []
    access_network = config('access-network')
    if access_network:
        client_ip = get_host_ip(client_hostname)
        if is_address_in_network(access_network, client_ip):
            if is_clustered():
                for vip in vips:
                    if is_address_in_network(access_network, vip):
                        return vip

                log("Unable to identify a VIP in the access-network '%s'" %
                    (access_network), level=WARNING)
            else:
                return get_address_in_network(access_network)
        else:
            log("Client address '%s' not in access-network '%s'" %
                (client_ip, access_network), level=WARNING)

    if is_clustered() and vips:
        return vips[0]  # NOTE on private network

    if config('prefer-ipv6'):
        return get_ipv6_addr(exc_list=vips)[0]

    return unit_get('private-address')


def configure_db_for_hosts(hosts, database, username, db_helper):
    """Hosts may be a json-encoded list of hosts or a single hostname."""
    try:
        hosts = json.loads(hosts)
        log("Multiple hostnames provided by relation: %s" % (', '.join(hosts)),
            level=DEBUG)
    except ValueError:
        log("Single hostname provided by relation: %s" % (hosts),
            level=DEBUG)
        hosts = [hosts]

    for host in hosts:
        password = db_helper.configure_db(host, database, username)

    return password


# TODO: This could be a hook common between mysql and percona-cluster
@hooks.hook('shared-db-relation-changed')
def shared_db_changed(relation_id=None, unit=None):
    if not seeded():
        log("Percona cluster not yet bootstrapped - deferring shared-db rel "
            "until bootstrapped", DEBUG)
        return

    if not is_elected_leader(DC_RESOURCE_NAME):
        # NOTE(jamespage): relation level data candidate
        log('Service is peered, clearing shared-db relation '
            'as this service unit is not the leader')
        relation_clear(relation_id)
        # Each unit needs to set the db information otherwise if the unit
        # with the info dies the settings die with it Bug# 1355848
        if is_relation_made('cluster'):
            for rel_id in relation_ids('shared-db'):
                peerdb_settings = \
                    peer_retrieve_by_prefix(rel_id, exc_list=['hostname'])

                passwords = [key for key in peerdb_settings.keys()
                             if 'password' in key.lower()]
                if len(passwords) > 0:
                    relation_set(relation_id=rel_id, **peerdb_settings)
        return

    settings = relation_get(unit=unit, rid=relation_id)
    access_network = config('access-network')
    db_helper = get_db_helper()

    peer_store_and_set(relation_id=relation_id,
                       relation_settings={'access-network': access_network})

    singleset = set(['database', 'username', 'hostname'])
    if singleset.issubset(settings):
        # Process a single database configuration
        hostname = settings['hostname']
        database = settings['database']
        username = settings['username']

        normalized_address = get_host_ip(hostname)
        if access_network and not is_address_in_network(access_network,
                                                        normalized_address):
            # NOTE: for configurations using access-network, only setup
            #       database access if remote unit has presented a
            #       hostname or ip address thats within the configured
            #       network cidr
            log("Host '%s' not in access-network '%s' - ignoring" %
                (normalized_address, access_network), level=INFO)
            return

        # NOTE: do this before querying access grants
        password = configure_db_for_hosts(hostname, database, username,
                                          db_helper)

        allowed_units = db_helper.get_allowed_units(database, username,
                                                    relation_id=relation_id)
        allowed_units = unit_sorted(allowed_units)
        allowed_units = ' '.join(allowed_units)
        relation_set(relation_id=relation_id, allowed_units=allowed_units)

        db_host = get_db_host(hostname)
        peer_store_and_set(relation_id=relation_id,
                           db_host=db_host,
                           password=password)
    else:
        # Process multiple database setup requests.
        # from incoming relation data:
        #  nova_database=xxx nova_username=xxx nova_hostname=xxx
        #  quantum_database=xxx quantum_username=xxx quantum_hostname=xxx
        # create
        # {
        #   "nova": {
        #        "username": xxx,
        #        "database": xxx,
        #        "hostname": xxx
        #    },
        #    "quantum": {
        #        "username": xxx,
        #        "database": xxx,
        #        "hostname": xxx
        #    }
        # }
        #
        databases = {}
        for k, v in settings.iteritems():
            db = k.split('_')[0]
            x = '_'.join(k.split('_')[1:])
            if db not in databases:
                databases[db] = {}
            databases[db][x] = v

        allowed_units = {}
        return_data = {}
        for db in databases:
            if singleset.issubset(databases[db]):
                database = databases[db]['database']
                hostname = databases[db]['hostname']
                username = databases[db]['username']

                normalized_address = get_host_ip(hostname)
                if (access_network and
                        not is_address_in_network(access_network,
                                                  normalized_address)):
                    # NOTE: for configurations using access-network,
                    #       only setup database access if remote unit
                    #       has presented a hostname or ip address
                    #       thats within the configured network cidr
                    return

                # NOTE: do this before querying access grants
                password = configure_db_for_hosts(hostname, database, username,
                                                  db_helper)

                a_units = db_helper.get_allowed_units(database, username,
                                                      relation_id=relation_id)
                a_units = ' '.join(unit_sorted(a_units))
                allowed_units['%s_allowed_units' % (db)] = a_units

                return_data['%s_password' % (db)] = password
                db_host = get_db_host(hostname)

        if allowed_units:
            relation_set(relation_id=relation_id, **allowed_units)
        else:
            log("No allowed_units - not setting relation settings",
                level=DEBUG)

        if return_data:
            peer_store_and_set(relation_id=relation_id, db_host=db_host,
                               **return_data)
        else:
            log("No return data - not setting relation settings", level=DEBUG)


@hooks.hook('ha-relation-joined')
def ha_relation_joined():
    vip = config('vip')
    vip_iface = get_iface_for_address(vip) or config('vip_iface')
    vip_cidr = get_netmask_for_address(vip) or config('vip_cidr')
    corosync_bindiface = config('ha-bindiface')
    corosync_mcastport = config('ha-mcastport')

    if None in [vip, vip_cidr, vip_iface]:
        log('Insufficient VIP information to configure cluster')
        sys.exit(1)

    if config('prefer-ipv6'):
        res_mysql_vip = 'ocf:heartbeat:IPv6addr'
        vip_params = 'params ipv6addr="%s" cidr_netmask="%s" nic="%s"' % \
                     (vip, vip_cidr, vip_iface)
    else:
        res_mysql_vip = 'ocf:heartbeat:IPaddr2'
        vip_params = 'params ip="%s" cidr_netmask="%s" nic="%s"' % \
                     (vip, vip_cidr, vip_iface)

    resources = {'res_mysql_vip': res_mysql_vip,
                 'res_mysql_monitor': 'ocf:percona:mysql_monitor'}

    sstpsswd = config('sst-password')
    resource_params = {'res_mysql_vip': vip_params,
                       'res_mysql_monitor':
                       RES_MONITOR_PARAMS % {'sstpass': sstpsswd}}
    groups = {'grp_percona_cluster': 'res_mysql_vip'}

    clones = {'cl_mysql_monitor': 'res_mysql_monitor meta interleave=true'}

    colocations = {'vip_mysqld': 'inf: grp_percona_cluster cl_mysql_monitor'}

    locations = {'loc_percona_cluster':
                 'grp_percona_cluster rule inf: writable eq 1'}

    for rel_id in relation_ids('ha'):
        relation_set(relation_id=rel_id,
                     corosync_bindiface=corosync_bindiface,
                     corosync_mcastport=corosync_mcastport,
                     resources=resources,
                     resource_params=resource_params,
                     groups=groups,
                     clones=clones,
                     colocations=colocations,
                     locations=locations)


@hooks.hook('ha-relation-changed')
def ha_relation_changed():
    clustered = relation_get('clustered')
    if (clustered and is_elected_leader(DC_RESOURCE_NAME)):
        log('Cluster configured, notifying other services')
        # Tell all related services to start using the VIP
        update_shared_db_rels()
        for r_id in relation_ids('db'):
            for unit in related_units(r_id):
                db_changed(r_id, unit, admin=False)
        for r_id in relation_ids('db-admin'):
            for unit in related_units(r_id):
                db_changed(r_id, unit, admin=True)


@hooks.hook('leader-settings-changed')
def leader_settings_changed():
    # Notify any changes to data in leader storage
    update_shared_db_rels()


@hooks.hook('nrpe-external-master-relation-joined',
            'nrpe-external-master-relation-changed')
def update_nrpe_config():
    # python-dbus is used by check_upstart_job
    apt_install('python-dbus')
    hostname = nrpe.get_nagios_hostname()
    current_unit = nrpe.get_nagios_unit_name()
    nrpe_setup = nrpe.NRPE(hostname=hostname)
    nrpe.add_init_service_checks(nrpe_setup, 'mysql', current_unit)
    nrpe_setup.add_check(
        shortname='mysql_proc',
        description='Check MySQL process {%s}' % current_unit,
        check_cmd='check_procs -c 1:1 -C mysqld'
    )
    nrpe_setup.write()


def main():
    try:
        hooks.execute(sys.argv)
    except UnregisteredHookError as e:
        log('Unknown hook {} - skipping.'.format(e))
    assess_status()


if __name__ == '__main__':
    main()<|MERGE_RESOLUTION|>--- conflicted
+++ resolved
@@ -60,11 +60,8 @@
     notify_bootstrapped,
     is_bootstrapped,
     get_wsrep_value,
-<<<<<<< HEAD
     assess_status,
-=======
     resolve_cnf_file,
->>>>>>> f42fb3d0
 )
 from charmhelpers.contrib.database.mysql import (
     PerconaClusterHelper,
