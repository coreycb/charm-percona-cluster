''' General utilities for percona '''
import subprocess
from subprocess import Popen, PIPE
import socket
import tempfile
import os
from charmhelpers.core.host import (
    lsb_release
)
from charmhelpers.core.hookenv import (
    unit_get,
    relation_ids,
    related_units,
    relation_get,
    relation_set,
    local_unit,
    config,
    log,
    INFO
)
from charmhelpers.fetch import (
    apt_install,
    filter_installed_packages
)
from charmhelpers.contrib.network.ip import (
    get_ipv6_addr
)
from mysql import get_mysql_root_password, MySQLHelper


try:
    import jinja2
except ImportError:
    apt_install(filter_installed_packages(['python-jinja2']),
                fatal=True)
    import jinja2

try:
    import dns.resolver
except ImportError:
    apt_install(filter_installed_packages(['python-dnspython']),
                fatal=True)
    import dns.resolver

PACKAGES = [
    'percona-xtradb-cluster-server-5.5',
    'percona-xtradb-cluster-client-5.5',
]

KEY = "keys/repo.percona.com"
REPO = """deb http://repo.percona.com/apt {release} main
deb-src http://repo.percona.com/apt {release} main"""
MY_CNF = "/etc/mysql/my.cnf"
SEEDED_MARKER = "/var/lib/mysql/seeded"
HOSTS_FILE = '/etc/hosts'


def seeded():
    ''' Check whether service unit is already seeded '''
    return os.path.exists(SEEDED_MARKER)


def mark_seeded():
    ''' Mark service unit as seeded '''
    with open(SEEDED_MARKER, 'w') as seeded:
        seeded.write('done')


def setup_percona_repo():
    ''' Configure service unit to use percona repositories '''
    with open('/etc/apt/sources.list.d/percona.list', 'w') as sources:
        sources.write(REPO.format(release=lsb_release()['DISTRIB_CODENAME']))
    subprocess.check_call(['apt-key', 'add', KEY])

TEMPLATES_DIR = 'templates'


def render_template(template_name, context, template_dir=TEMPLATES_DIR):
    templates = jinja2.Environment(
        loader=jinja2.FileSystemLoader(template_dir))
    template = templates.get_template(template_name)
    return template.render(context)


def get_host_ip(hostname=None):
    if config('prefer-ipv6'):
        get_ipv6_addr(exc_list=[config('vip')])[0]
        return socket.gethostname()

    hostname = hostname or unit_get('private-address')
    try:
        # Test to see if already an IPv4 address
        socket.inet_aton(hostname)
        return hostname
    except socket.error:
        # This may throw an NXDOMAIN exception; in which case
        # things are badly broken so just let it kill the hook
        answers = dns.resolver.query(hostname, 'A')
        if answers:
            return answers[0].address


def get_cluster_hosts():
    hosts = [get_host_ip()]
    hosts_map = {}
    for relid in relation_ids('cluster'):
        for unit in related_units(relid):
            rdata = relation_get(unit=unit, rid=relid)
            private_address = rdata['private-address']
            if config('prefer-ipv6'):
                hostname = rdata['hostname']
                if not hostname or hostname in hosts:
                    log("(unit=%s) Ignoring hostname '%s' provided by cluster "
                        "relation for addr %s" %
                        (unit, hostname, private_address))
                    continue
                else:
                    log("(unit=%s) hostname '%s' provided by cluster relation "
                        "for addr %s" % (unit, hostname, private_address))

                hosts_map[private_address] = hostname
                hosts.append(hostname)
            else:
                hosts.append(get_host_ip(private_address))

    if hosts_map:
        update_hosts_file(hosts_map)

    return hosts

SQL_SST_USER_SETUP = "GRANT RELOAD, LOCK TABLES, REPLICATION CLIENT ON *.*" \
    " TO 'sstuser'@'localhost' IDENTIFIED BY '{}'"


def configure_sstuser(sst_password):
    m_helper = MySQLHelper()
    m_helper.connect(password=get_mysql_root_password())
    m_helper.execute(SQL_SST_USER_SETUP.format(sst_password))


# TODO: mysql charmhelper
def configure_mysql_root_password(password):
    ''' Configure debconf with root password '''
    dconf = Popen(['debconf-set-selections'], stdin=PIPE)
    # Set both percona and mysql password options to cover
    # both upstream and distro packages.
    packages = ["percona-server-server", "mysql-server"]
    root_pass = get_mysql_root_password(password)
    for package in packages:
        dconf.stdin.write("%s %s/root_password password %s\n" %
                          (package, package, root_pass))
        dconf.stdin.write("%s %s/root_password_again password %s\n" %
                          (package, package, root_pass))
    dconf.communicate()
    dconf.wait()


# TODO: Submit for charmhelper
def relation_clear(r_id=None):
    ''' Clears any relation data already set on relation r_id '''
    settings = relation_get(rid=r_id,
                            unit=local_unit())
    for setting in settings:
        if setting not in ['public-address', 'private-address']:
            settings[setting] = None
    relation_set(relation_id=r_id,
                 **settings)


<<<<<<< HEAD
def update_hosts_file(map):
    """Percona does not currently like ipv6 addresses so we need to use dns
    names instead. In order to make them resolvable we ensure they are  in
    /etc/hosts.

    See https://bugs.launchpad.net/galera/+bug/1130595 for some more info.
    """
    with open(HOSTS_FILE, 'r') as hosts:
        lines = hosts.readlines()

    log("Updating hosts file with: %s (current: %s)" % (map, lines),
        level=INFO)

    log("before: %s lines" % (len(lines)))
    newlines = []
    for ip, hostname in map.items():
        if not ip or not hostname:
            continue

        keepers = []
        for line in lines:
            _line = line.split()
            if len(line) < 2 or not (_line[0] == ip or hostname in _line[1:]):
                keepers.append(line)
            else:
                log("removing line '%s' from hosts file" % (line))

        lines = keepers
        newlines.append("%s %s\n" % (ip, hostname))

    lines += newlines

    log("after: %s lines" % (len(lines)))
    with tempfile.NamedTemporaryFile(delete=False) as tmpfile:
        with open(tmpfile.name, 'w') as hosts:
            for line in lines:
                hosts.write(line)

    os.rename(tmpfile.name, HOSTS_FILE)


def assert_charm_supports_ipv6():
    """Check whether we are able to support charms ipv6."""
    if lsb_release()['DISTRIB_CODENAME'].lower() < "trusty":
        raise Exception("IPv6 is not supported in the charms for Ubuntu "
                        "versions less than Trusty 14.04")
=======
def unit_sorted(units):
    """Return a sorted list of unit names."""
    return sorted(
        units, lambda a, b: cmp(int(a.split('/')[-1]), int(b.split('/')[-1])))
>>>>>>> c006a183
<|MERGE_RESOLUTION|>--- conflicted
+++ resolved
@@ -167,7 +167,6 @@
                  **settings)
 
 
-<<<<<<< HEAD
 def update_hosts_file(map):
     """Percona does not currently like ipv6 addresses so we need to use dns
     names instead. In order to make them resolvable we ensure they are  in
@@ -214,9 +213,9 @@
     if lsb_release()['DISTRIB_CODENAME'].lower() < "trusty":
         raise Exception("IPv6 is not supported in the charms for Ubuntu "
                         "versions less than Trusty 14.04")
-=======
+
+
 def unit_sorted(units):
     """Return a sorted list of unit names."""
     return sorted(
-        units, lambda a, b: cmp(int(a.split('/')[-1]), int(b.split('/')[-1])))
->>>>>>> c006a183
+        units, lambda a, b: cmp(int(a.split('/')[-1]), int(b.split('/')[-1])))