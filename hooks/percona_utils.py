--- conflicted
+++ resolved
@@ -25,11 +25,8 @@
     INFO,
     WARNING,
     ERROR,
-<<<<<<< HEAD
     status_set,
-=======
     cached,
->>>>>>> f42fb3d0
 )
 from charmhelpers.fetch import (
     apt_install,
@@ -367,7 +364,6 @@
         relation_set(relation_id=rid, **{'bootstrap-uuid': cluster_uuid})
 
 
-<<<<<<< HEAD
 def cluster_in_sync():
     '''
     Determines whether the current unit is in sync
@@ -399,7 +395,8 @@
             status_set('blocked', 'Unit is not in sync')
     else:
         status_set('active', 'Unit is ready')
-=======
+
+
 @cached
 def resolve_data_dir():
     if lsb_release()['DISTRIB_CODENAME'] < 'vivid':
@@ -413,5 +410,4 @@
     if lsb_release()['DISTRIB_CODENAME'] < 'vivid':
         return '/etc/mysql/my.cnf'
     else:
-        return '/etc/mysql/percona-xtradb-cluster.conf.d/mysqld.cnf'
->>>>>>> f42fb3d0
+        return '/etc/mysql/percona-xtradb-cluster.conf.d/mysqld.cnf'